[package]
name         = "cryptobox"
<<<<<<< HEAD
version      = "0.7.2"
=======
version      = "1.0.0"
>>>>>>> 25ecf1c2
authors      = ["Wire Swiss GmbH <support@wire.com>"]
description  = "High-level API for proteus with persistent storage."
homepage     = "https://github.com/wireapp/cryptobox"
repository   = "git@github.com:wireapp/cryptobox.git"
license      = "GPL-3.0"

[dependencies]
<<<<<<< HEAD
byteorder  = ">  0.3.0"
cbor-codec = ">= 0.4.1"

[dependencies.proteus]
git = "https://github.com/wireapp/proteus"
=======
byteorder  = ">= 0.5.1"
cbor-codec = ">= 0.7.0"
proteus    = { git = "https://github.com/wireapp/proteus", tag = "v1.0.0" }
>>>>>>> 25ecf1c2
<|MERGE_RESOLUTION|>--- conflicted
+++ resolved
@@ -1,10 +1,6 @@
 [package]
 name         = "cryptobox"
-<<<<<<< HEAD
-version      = "0.7.2"
-=======
 version      = "1.0.0"
->>>>>>> 25ecf1c2
 authors      = ["Wire Swiss GmbH <support@wire.com>"]
 description  = "High-level API for proteus with persistent storage."
 homepage     = "https://github.com/wireapp/cryptobox"
@@ -12,14 +8,6 @@
 license      = "GPL-3.0"
 
 [dependencies]
-<<<<<<< HEAD
-byteorder  = ">  0.3.0"
-cbor-codec = ">= 0.4.1"
-
-[dependencies.proteus]
-git = "https://github.com/wireapp/proteus"
-=======
 byteorder  = ">= 0.5.1"
 cbor-codec = ">= 0.7.0"
 proteus    = { git = "https://github.com/wireapp/proteus", tag = "v1.0.0" }
->>>>>>> 25ecf1c2
